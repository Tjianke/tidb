--- conflicted
+++ resolved
@@ -141,17 +141,12 @@
 		// Get cluster info.
 		e.instanceToStatusAddress = make(map[string]string)
 		e.statusToInstanceAddress = make(map[string]string)
-<<<<<<< HEAD
-		sql := fmt.Sprintf("select instance,status_address from %s.cluster_info;", util.InformationSchemaName)
-		rows, _, err := sctx.(sqlexec.RestrictedSQLExecutor).ExecRestrictedSQLWithContext(ctx, sql)
-=======
 		var rows []chunk.Row
 		exec := sctx.(sqlexec.RestrictedSQLExecutor)
 		stmt, err := exec.ParseWithParams(ctx, "select instance,status_address from information_schema.cluster_info;")
 		if err == nil {
 			rows, _, err = exec.ExecRestrictedStmt(ctx, stmt)
 		}
->>>>>>> dedaabb8
 		if err != nil {
 			sctx.GetSessionVars().StmtCtx.AppendWarning(fmt.Errorf("get cluster info failed: %v", err))
 		}
@@ -257,33 +252,22 @@
 		"storage.data-dir",
 		"storage.block-cache.capacity",
 	}
-<<<<<<< HEAD
-	sql := fmt.Sprintf("select type, `key`, count(distinct value) as c from %s.cluster_config where `key` not in ('%s') group by type, `key` having c > 1",
-		util.InformationSchemaName, strings.Join(ignoreConfigKey, "','"))
-	rows, _, err := sctx.(sqlexec.RestrictedSQLExecutor).ExecRestrictedSQLWithContext(ctx, sql)
-=======
 	var rows []chunk.Row
 	exec := sctx.(sqlexec.RestrictedSQLExecutor)
 	stmt, err := exec.ParseWithParams(ctx, "select type, `key`, count(distinct value) as c from information_schema.cluster_config where `key` not in (%?) group by type, `key` having c > 1", ignoreConfigKey)
 	if err == nil {
 		rows, _, err = exec.ExecRestrictedStmt(ctx, stmt)
 	}
->>>>>>> dedaabb8
 	if err != nil {
 		sctx.GetSessionVars().StmtCtx.AppendWarning(fmt.Errorf("check configuration consistency failed: %v", err))
 	}
 
 	generateDetail := func(tp, item string) string {
-<<<<<<< HEAD
-		query := fmt.Sprintf("select value, instance from %s.cluster_config where type='%s' and `key`='%s';", util.InformationSchemaName, tp, item)
-		rows, _, err := sctx.(sqlexec.RestrictedSQLExecutor).ExecRestrictedSQLWithContext(ctx, query)
-=======
 		var rows []chunk.Row
 		stmt, err := exec.ParseWithParams(ctx, "select value, instance from information_schema.cluster_config where type=%? and `key`=%?;", tp, item)
 		if err == nil {
 			rows, _, err = exec.ExecRestrictedStmt(ctx, stmt)
 		}
->>>>>>> dedaabb8
 		if err != nil {
 			sctx.GetSessionVars().StmtCtx.AppendWarning(fmt.Errorf("check configuration consistency failed: %v", err))
 			return fmt.Sprintf("the cluster has different config value of %[2]s, execute the sql to see more detail: select * from %[3]s.cluster_config where type='%[1]s' and `key`='%[2]s'",
@@ -364,18 +348,12 @@
 		if !filter.enable(cas.key) {
 			continue
 		}
-<<<<<<< HEAD
-		sql := fmt.Sprintf("select type,instance,value from %s.%s where %s",
-			util.InformationSchemaName, cas.table, cas.cond)
-		rows, _, err := sctx.(sqlexec.RestrictedSQLExecutor).ExecRestrictedSQLWithContext(ctx, sql)
-=======
 		sql.Reset()
-		fmt.Fprintf(sql, "select type,instance,value from information_schema.%s where %s", cas.table, cas.cond)
+		fmt.Fprintf(sql, "select type,instance,value from %s.%s where %s", util.InformationSchemaName, cas.table, cas.cond)
 		stmt, err := exec.ParseWithParams(ctx, sql.String())
 		if err == nil {
 			rows, _, err = exec.ExecRestrictedStmt(ctx, stmt)
 		}
->>>>>>> dedaabb8
 		if err != nil {
 			sctx.GetSessionVars().StmtCtx.AppendWarning(fmt.Errorf("check configuration in reason failed: %v", err))
 		}
@@ -401,17 +379,12 @@
 	if !filter.enable(item) {
 		return nil
 	}
-<<<<<<< HEAD
-	sql := fmt.Sprintf("select instance,value from %s.cluster_config where type='tikv' and `key` = 'storage.block-cache.capacity'", util.InformationSchemaName)
-	rows, _, err := sctx.(sqlexec.RestrictedSQLExecutor).ExecRestrictedSQLWithContext(ctx, sql)
-=======
 	var rows []chunk.Row
 	exec := sctx.(sqlexec.RestrictedSQLExecutor)
 	stmt, err := exec.ParseWithParams(ctx, "select instance,value from information_schema.cluster_config where type='tikv' and `key` = 'storage.block-cache.capacity'")
 	if err == nil {
 		rows, _, err = exec.ExecRestrictedStmt(ctx, stmt)
 	}
->>>>>>> dedaabb8
 	if err != nil {
 		sctx.GetSessionVars().StmtCtx.AppendWarning(fmt.Errorf("check configuration in reason failed: %v", err))
 	}
@@ -435,15 +408,10 @@
 		ipToCount[ip]++
 	}
 
-<<<<<<< HEAD
-	sql = fmt.Sprintf("select instance, value from %s.node_total_memory where time=now()", util.MetricSchemaName)
-	rows, _, err = sctx.(sqlexec.RestrictedSQLExecutor).ExecRestrictedSQLWithContext(ctx, sql)
-=======
 	stmt, err = exec.ParseWithParams(ctx, "select instance, value from metrics_schema.node_total_memory where time=now()")
 	if err == nil {
 		rows, _, err = exec.ExecRestrictedStmt(ctx, stmt)
 	}
->>>>>>> dedaabb8
 	if err != nil {
 		sctx.GetSessionVars().StmtCtx.AppendWarning(fmt.Errorf("check configuration in reason failed: %v", err))
 	}
@@ -508,15 +476,10 @@
 	exec := sctx.(sqlexec.RestrictedSQLExecutor)
 	var rows []chunk.Row
 	// check the configuration consistent
-<<<<<<< HEAD
-	sql := fmt.Sprintf("select type, count(distinct git_hash) as c from %s.cluster_info group by type having c > 1;", util.InformationSchemaName)
-	rows, _, err := sctx.(sqlexec.RestrictedSQLExecutor).ExecRestrictedSQLWithContext(ctx, sql)
-=======
 	stmt, err := exec.ParseWithParams(ctx, "select type, count(distinct git_hash) as c from information_schema.cluster_info group by type having c > 1;")
 	if err == nil {
 		rows, _, err = exec.ExecRestrictedStmt(ctx, stmt)
 	}
->>>>>>> dedaabb8
 	if err != nil {
 		sctx.GetSessionVars().StmtCtx.AppendWarning(fmt.Errorf("check version consistency failed: %v", err))
 	}
@@ -732,23 +695,16 @@
 		return nil
 	}
 	condition := filter.timeRange.Condition()
-<<<<<<< HEAD
-	sql := fmt.Sprintf(`select t1.job,t1.instance, t2.min_time from
-		(select instance,job from %[2]s.up %[1]s group by instance,job having max(value)-min(value)>0) as t1 join
-		(select instance,min(time) as min_time from %[2]s.up %[1]s and value=0 group by instance,job) as t2 on t1.instance=t2.instance order by job`, condition, util.MetricSchemaName)
-	rows, _, err := sctx.(sqlexec.RestrictedSQLExecutor).ExecRestrictedSQLWithContext(ctx, sql)
-=======
 	exec := sctx.(sqlexec.RestrictedSQLExecutor)
 	sql := new(strings.Builder)
 	fmt.Fprintf(sql, `select t1.job,t1.instance, t2.min_time from
-		(select instance,job from metrics_schema.up %[1]s group by instance,job having max(value)-min(value)>0) as t1 join
-		(select instance,min(time) as min_time from metrics_schema.up %[1]s and value=0 group by instance,job) as t2 on t1.instance=t2.instance order by job`, condition)
+		(select instance,job from %[2]s.up %[1]s group by instance,job having max(value)-min(value)>0) as t1 join
+		(select instance,min(time) as min_time from %[2]s.up %[1]s and value=0 group by instance,job) as t2 on t1.instance=t2.instance order by job`, condition, util.MetricSchemaName)
 	var rows []chunk.Row
 	stmt, err := exec.ParseWithParams(ctx, sql.String())
 	if err == nil {
 		rows, _, err = exec.ExecRestrictedStmt(ctx, stmt)
 	}
->>>>>>> dedaabb8
 	if err != nil {
 		sctx.GetSessionVars().StmtCtx.AppendWarning(fmt.Errorf("execute '%s' failed: %v", sql, err))
 	}
@@ -771,17 +727,12 @@
 		results = append(results, result)
 	}
 	// Check from log.
-<<<<<<< HEAD
-	sql = fmt.Sprintf("select type,instance,time from %s.cluster_log %s and level = 'info' and message like '%%Welcome to'", util.InformationSchemaName, condition)
-	rows, _, err = sctx.(sqlexec.RestrictedSQLExecutor).ExecRestrictedSQLWithContext(ctx, sql)
-=======
 	sql.Reset()
-	fmt.Fprintf(sql, "select type,instance,time from information_schema.cluster_log %s and level = 'info' and message like '%%Welcome to'", condition)
+	fmt.Fprintf(sql, "select type,instance,time from %s.cluster_log %s and level = 'info' and message like '%%Welcome to'", util.InformationSchemaName, condition)
 	stmt, err = exec.ParseWithParams(ctx, sql.String())
 	if err == nil {
 		rows, _, err = exec.ExecRestrictedStmt(ctx, stmt)
 	}
->>>>>>> dedaabb8
 	if err != nil {
 		sctx.GetSessionVars().StmtCtx.AppendWarning(fmt.Errorf("execute '%s' failed: %v", sql, err))
 	}
@@ -905,32 +856,19 @@
 
 		sql.Reset()
 		if len(rule.configKey) > 0 {
-<<<<<<< HEAD
-			sql = fmt.Sprintf("select t1.status_address, t1.cpu, (t2.value * %[2]f) as threshold, t2.value from "+
-				"(select status_address, max(sum_value) as cpu from (select instance as status_address, sum(value) as sum_value from %[5]s.tikv_thread_cpu %[4]s and name like '%[1]s' group by instance, time) as tmp group by tmp.status_address) as t1 join "+
-				"(select instance, value from %[6]s.cluster_config where type='tikv' and `key` = '%[3]s') as t2 join "+
-				"(select instance,status_address from %[6]s.cluster_info where type='tikv') as t3 "+
-				"on t1.status_address=t3.status_address and t2.instance=t3.instance where t1.cpu > (t2.value * %[2]f)",
-				rule.component, rule.threshold, rule.configKey, condition, util.MetricSchemaName, util.InformationSchemaName)
-		} else {
-			sql = fmt.Sprintf("select t1.instance, t1.cpu, %[2]f from "+
-				"(select instance, max(value) as cpu from %[4]s.tikv_thread_cpu %[3]s and name like '%[1]s' group by instance) as t1 "+
-				"where t1.cpu > %[2]f;", rule.component, rule.threshold, condition, util.MetricSchemaName)
-=======
-			fmt.Fprintf(sql, `select t1.status_address, t1.cpu, (t2.value * %[2]f) as threshold, t2.value from 
-				(select status_address, max(sum_value) as cpu from (select instance as status_address, sum(value) as sum_value from metrics_schema.tikv_thread_cpu %[4]s and name like '%[1]s' group by instance, time) as tmp group by tmp.status_address) as t1 join 
-				(select instance, value from information_schema.cluster_config where type='tikv' and %[5]s = '%[3]s') as t2 join 
+			fmt.Fprintf(sql, `select t1.status_address, t1.cpu, (t2.value * %[2]f) as threshold, t2.value from
+				(select status_address, max(sum_value) as cpu from (select instance as status_address, sum(value) as sum_value from metrics_schema.tikv_thread_cpu %[4]s and name like '%[1]s' group by instance, time) as tmp group by tmp.status_address) as t1 join
+				(select instance, value from information_schema.cluster_config where type='tikv' and %[5]s = '%[3]s') as t2 join
 				(select instance,status_address from information_schema.cluster_info where type='tikv') as t3
 				on t1.status_address=t3.status_address and t2.instance=t3.instance where t1.cpu > (t2.value * %[2]f)`, rule.component, rule.threshold, rule.configKey, condition, "`key`")
 		} else {
-			fmt.Fprintf(sql, `select t1.instance, t1.cpu, %[2]f from 
-				(select instance, max(value) as cpu from metrics_schema.tikv_thread_cpu %[3]s and name like '%[1]s' group by instance) as t1 
+			fmt.Fprintf(sql, `select t1.instance, t1.cpu, %[2]f from
+				(select instance, max(value) as cpu from metrics_schema.tikv_thread_cpu %[3]s and name like '%[1]s' group by instance) as t1
 				where t1.cpu > %[2]f;`, rule.component, rule.threshold, condition)
 		}
 		stmt, err := exec.ParseWithParams(ctx, sql.String())
 		if err == nil {
 			rows, _, err = exec.ExecRestrictedStmt(ctx, stmt)
->>>>>>> dedaabb8
 		}
 		if err != nil {
 			sctx.GetSessionVars().StmtCtx.AppendWarning(fmt.Errorf("execute '%s' failed: %v", sql, err))
@@ -1097,19 +1035,13 @@
 		}
 		sql.Reset()
 		if rule.isMin {
-<<<<<<< HEAD
-			sql = fmt.Sprintf("select instance, min(value)/%.0f as min_value from %s.%s %s group by instance having min_value < %f;", rule.factor, util.MetricSchemaName, rule.tbl, cond, rule.threshold)
+			fmt.Fprintf(sql, "select instance, min(value)/%.0f as min_value from %s.%s %s group by instance having min_value < %f;", rule.factor, util.MetricSchemaName, rule.tbl, cond, rule.threshold)
 		} else {
-			sql = fmt.Sprintf("select instance, max(value)/%.0f as max_value from %s.%s %s group by instance having max_value > %f;", rule.factor, util.MetricSchemaName, rule.tbl, cond, rule.threshold)
-=======
-			fmt.Fprintf(sql, "select instance, min(value)/%.0f as min_value from metrics_schema.%s %s group by instance having min_value < %f;", rule.factor, rule.tbl, cond, rule.threshold)
-		} else {
-			fmt.Fprintf(sql, "select instance, max(value)/%.0f as max_value from metrics_schema.%s %s group by instance having max_value > %f;", rule.factor, rule.tbl, cond, rule.threshold)
+			fmt.Fprintf(sql, "select instance, max(value)/%.0f as max_value from %s.%s %s group by instance having max_value > %f;", rule.factor, util.MetricSchemaName, rule.tbl, cond, rule.threshold)
 		}
 		stmt, err := exec.ParseWithParams(ctx, sql.String())
 		if err == nil {
 			rows, _, err = exec.ExecRestrictedStmt(ctx, stmt)
->>>>>>> dedaabb8
 		}
 		if err != nil {
 			sctx.GetSessionVars().StmtCtx.AppendWarning(fmt.Errorf("execute '%s' failed: %v", sql, err))
@@ -1311,12 +1243,8 @@
 func (c thresholdCheckInspection) inspectForLeaderDrop(ctx context.Context, sctx sessionctx.Context, filter inspectionFilter) []inspectionResult {
 	condition := filter.timeRange.Condition()
 	threshold := 50.0
-<<<<<<< HEAD
-	sql := fmt.Sprintf(`select address,min(value) as mi,max(value) as mx from %s.pd_scheduler_store_status %s and type='leader_count' group by address having mx-mi>%v`, util.MetricSchemaName, condition, threshold)
-	rows, _, err := sctx.(sqlexec.RestrictedSQLExecutor).ExecRestrictedSQLWithContext(ctx, sql)
-=======
 	sql := new(strings.Builder)
-	fmt.Fprintf(sql, `select address,min(value) as mi,max(value) as mx from metrics_schema.pd_scheduler_store_status %s and type='leader_count' group by address having mx-mi>%v`, condition, threshold)
+	fmt.Fprintf(sql, `select address,min(value) as mi,max(value) as mx from %s.pd_scheduler_store_status %s and type='leader_count' group by address having mx-mi>%v`, util.MetricSchemaName, condition, threshold)
 	exec := sctx.(sqlexec.RestrictedSQLExecutor)
 
 	var rows []chunk.Row
@@ -1324,7 +1252,6 @@
 	if err == nil {
 		rows, _, err = exec.ExecRestrictedStmt(ctx, stmt)
 	}
->>>>>>> dedaabb8
 	if err != nil {
 		sctx.GetSessionVars().StmtCtx.AppendWarning(fmt.Errorf("execute '%s' failed: %v", sql, err))
 		return nil
@@ -1332,23 +1259,17 @@
 	var results []inspectionResult
 	for _, row := range rows {
 		address := row.GetString(0)
-<<<<<<< HEAD
-		sql := fmt.Sprintf(`select time, value from %s.pd_scheduler_store_status %s and type='leader_count' and address = '%s' order by time`, util.MetricSchemaName, condition, address)
-		subRows, _, err := sctx.(sqlexec.RestrictedSQLExecutor).ExecRestrictedSQLWithContext(ctx, sql)
-=======
 		sql.Reset()
-		fmt.Fprintf(sql, `select time, value from metrics_schema.pd_scheduler_store_status %s and type='leader_count' and address = '%s' order by time`, condition, address)
+		fmt.Fprintf(sql, `select time, value from %s.pd_scheduler_store_status %s and type='leader_count' and address = '%s' order by time`, util.MetricSchemaName, condition, address)
 		var subRows []chunk.Row
 		stmt, err := exec.ParseWithParams(ctx, sql.String())
 		if err == nil {
 			subRows, _, err = exec.ExecRestrictedStmt(ctx, stmt)
 		}
->>>>>>> dedaabb8
 		if err != nil {
 			sctx.GetSessionVars().StmtCtx.AppendWarning(fmt.Errorf("execute '%s' failed: %v", sql, err))
 			continue
 		}
-
 		lastValue := float64(0)
 		for i, subRows := range subRows {
 			v := subRows.GetFloat64(1)
