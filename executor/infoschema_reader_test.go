--- conflicted
+++ resolved
@@ -371,14 +371,9 @@
 	tk.MustExec("use test")
 	tk.MustExec("drop table if exists t")
 	tk.MustExec("create table t (c int, d int, e char(5), index idx(e))")
-<<<<<<< HEAD
-	h.HandleDDLEvent(<-h.DDLEventCh())
+	err := h.HandleDDLEvent(<-h.DDLEventCh())
+	c.Assert(err, IsNil)
 	tk.MustQuery(fmt.Sprintf("select table_rows, avg_row_length, data_length, index_length from %s.tables where table_name='t'", util.InformationSchemaName)).Check(
-=======
-	err := h.HandleDDLEvent(<-h.DDLEventCh())
-	c.Assert(err, IsNil)
-	tk.MustQuery("select table_rows, avg_row_length, data_length, index_length from information_schema.tables where table_name='t'").Check(
->>>>>>> 280d07c4
 		testkit.Rows("0 0 0 0"))
 	tk.MustExec(`insert into t(c, d, e) values(1, 2, "c"), (2, 3, "d"), (3, 4, "e")`)
 	c.Assert(h.DumpStatsDeltaToKV(handle.DumpAll), IsNil)
