// Copyright 2015 PingCAP, Inc.
//
// Licensed under the Apache License, Version 2.0 (the "License");
// you may not use this file except in compliance with the License.
// You may obtain a copy of the License at
//
//     http://www.apache.org/licenses/LICENSE-2.0
//
// Unless required by applicable law or agreed to in writing, software
// distributed under the License is distributed on an "AS IS" BASIS,
// See the License for the specific language governing permissions and
// limitations under the License.

package ddl

import (
	"context"
	"fmt"
	"reflect"
	"sync"

	. "github.com/pingcap/check"
	"github.com/pingcap/errors"
	"github.com/pingcap/parser"
	"github.com/pingcap/parser/ast"
	"github.com/pingcap/parser/charset"
	"github.com/pingcap/parser/model"
	"github.com/pingcap/parser/mysql"
	"github.com/pingcap/parser/terror"
	"github.com/pingcap/tidb/infoschema"
	"github.com/pingcap/tidb/kv"
	"github.com/pingcap/tidb/sessionctx"
	"github.com/pingcap/tidb/table"
	"github.com/pingcap/tidb/table/tables"
	"github.com/pingcap/tidb/tablecodec"
	"github.com/pingcap/tidb/types"
)

var _ = Suite(&testColumnSuite{})

type testColumnSuite struct {
	store  kv.Storage
	dbInfo *model.DBInfo
}

func (s *testColumnSuite) SetUpSuite(c *C) {
	s.store = testCreateStore(c, "test_column")
	d := testNewDDLAndStart(
		context.Background(),
		c,
		WithStore(s.store),
		WithLease(testLease),
	)

	s.dbInfo = testSchemaInfo(c, d, "test_column")
	testCreateSchema(c, testNewContext(d), d, s.dbInfo)
	err := d.Stop()
	c.Assert(err, IsNil)
}

func (s *testColumnSuite) TearDownSuite(c *C) {
	err := s.store.Close()
	c.Assert(err, IsNil)
}

func buildCreateColumnJob(dbInfo *model.DBInfo, tblInfo *model.TableInfo, colName string,
	pos *ast.ColumnPosition, defaultValue interface{}) *model.Job {
	col := &model.ColumnInfo{
		Name:               model.NewCIStr(colName),
		Offset:             len(tblInfo.Columns),
		DefaultValue:       defaultValue,
		OriginDefaultValue: defaultValue,
	}
	col.ID = allocateColumnID(tblInfo)
	col.FieldType = *types.NewFieldType(mysql.TypeLong)

	job := &model.Job{
		SchemaID:   dbInfo.ID,
		TableID:    tblInfo.ID,
		Type:       model.ActionAddColumn,
		BinlogInfo: &model.HistoryInfo{},
		Args:       []interface{}{col, pos, 0},
	}
	return job
}

func testCreateColumn(c *C, ctx sessionctx.Context, d *ddl, dbInfo *model.DBInfo, tblInfo *model.TableInfo,
	colName string, pos *ast.ColumnPosition, defaultValue interface{}) *model.Job {
	job := buildCreateColumnJob(dbInfo, tblInfo, colName, pos, defaultValue)
	err := d.doDDLJob(ctx, job)
	c.Assert(err, IsNil)
	v := getSchemaVer(c, ctx)
	checkHistoryJobArgs(c, ctx, job.ID, &historyJobArgs{ver: v, tbl: tblInfo})
	return job
}

func buildCreateColumnsJob(dbInfo *model.DBInfo, tblInfo *model.TableInfo, colNames []string,
	positions []*ast.ColumnPosition, defaultValue interface{}) *model.Job {
	colInfos := make([]*model.ColumnInfo, len(colNames))
	offsets := make([]int, len(colNames))
	ifNotExists := make([]bool, len(colNames))
	for i, colName := range colNames {
		col := &model.ColumnInfo{
			Name:               model.NewCIStr(colName),
			Offset:             len(tblInfo.Columns),
			DefaultValue:       defaultValue,
			OriginDefaultValue: defaultValue,
		}
		col.ID = allocateColumnID(tblInfo)
		col.FieldType = *types.NewFieldType(mysql.TypeLong)
		colInfos[i] = col
	}

	job := &model.Job{
		SchemaID:   dbInfo.ID,
		TableID:    tblInfo.ID,
		Type:       model.ActionAddColumns,
		BinlogInfo: &model.HistoryInfo{},
		Args:       []interface{}{colInfos, positions, offsets, ifNotExists},
	}
	return job
}

func testCreateColumns(c *C, ctx sessionctx.Context, d *ddl, dbInfo *model.DBInfo, tblInfo *model.TableInfo,
	colNames []string, positions []*ast.ColumnPosition, defaultValue interface{}) *model.Job {
	job := buildCreateColumnsJob(dbInfo, tblInfo, colNames, positions, defaultValue)
	err := d.doDDLJob(ctx, job)
	c.Assert(err, IsNil)
	v := getSchemaVer(c, ctx)
	checkHistoryJobArgs(c, ctx, job.ID, &historyJobArgs{ver: v, tbl: tblInfo})
	return job
}

func buildDropColumnJob(dbInfo *model.DBInfo, tblInfo *model.TableInfo, colName string) *model.Job {
	return &model.Job{
		SchemaID:   dbInfo.ID,
		TableID:    tblInfo.ID,
		Type:       model.ActionDropColumn,
		BinlogInfo: &model.HistoryInfo{},
		Args:       []interface{}{model.NewCIStr(colName)},
	}
}

func testDropColumn(c *C, ctx sessionctx.Context, d *ddl, dbInfo *model.DBInfo, tblInfo *model.TableInfo, colName string, isError bool) *model.Job {
	job := buildDropColumnJob(dbInfo, tblInfo, colName)
	err := d.doDDLJob(ctx, job)
	if isError {
		c.Assert(err, NotNil)
		return nil
	}
	c.Assert(errors.ErrorStack(err), Equals, "")
	v := getSchemaVer(c, ctx)
	checkHistoryJobArgs(c, ctx, job.ID, &historyJobArgs{ver: v, tbl: tblInfo})
	return job
}

func buildDropColumnsJob(dbInfo *model.DBInfo, tblInfo *model.TableInfo, colNames []string) *model.Job {
	columnNames := make([]model.CIStr, len(colNames))
	ifExists := make([]bool, len(colNames))
	for i, colName := range colNames {
		columnNames[i] = model.NewCIStr(colName)
	}
	job := &model.Job{
		SchemaID:   dbInfo.ID,
		TableID:    tblInfo.ID,
		Type:       model.ActionDropColumns,
		BinlogInfo: &model.HistoryInfo{},
		Args:       []interface{}{columnNames, ifExists},
	}
	return job
}

func testDropColumns(c *C, ctx sessionctx.Context, d *ddl, dbInfo *model.DBInfo, tblInfo *model.TableInfo, colNames []string, isError bool) *model.Job {
	job := buildDropColumnsJob(dbInfo, tblInfo, colNames)
	err := d.doDDLJob(ctx, job)
	if isError {
		c.Assert(err, NotNil)
		return nil
	}
	c.Assert(errors.ErrorStack(err), Equals, "")
	v := getSchemaVer(c, ctx)
	checkHistoryJobArgs(c, ctx, job.ID, &historyJobArgs{ver: v, tbl: tblInfo})
	return job
}

func (s *testColumnSuite) TestColumn(c *C) {
	d := testNewDDLAndStart(
		context.Background(),
		c,
		WithStore(s.store),
		WithLease(testLease),
	)
	defer func() {
		err := d.Stop()
		c.Assert(err, IsNil)
	}()

	tblInfo := testTableInfo(c, d, "t1", 3)
	ctx := testNewContext(d)

	testCreateTable(c, ctx, d, s.dbInfo, tblInfo)
	t := testGetTable(c, d, s.dbInfo.ID, tblInfo.ID)

	num := 10
	for i := 0; i < num; i++ {
		_, err := t.AddRecord(ctx, types.MakeDatums(i, 10*i, 100*i))
		c.Assert(err, IsNil)
	}

	err := ctx.NewTxn(context.Background())
	c.Assert(err, IsNil)

	i := int64(0)
	err = tables.IterRecords(t, ctx, t.Cols(), func(_ kv.Handle, data []types.Datum, cols []*table.Column) (bool, error) {
		c.Assert(data, HasLen, 3)
		c.Assert(data[0].GetInt64(), Equals, i)
		c.Assert(data[1].GetInt64(), Equals, 10*i)
		c.Assert(data[2].GetInt64(), Equals, 100*i)
		i++
		return true, nil
	})
	c.Assert(err, IsNil)
	c.Assert(i, Equals, int64(num))

	c.Assert(table.FindCol(t.Cols(), "c4"), IsNil)

	job := testCreateColumn(c, ctx, d, s.dbInfo, tblInfo, "c4", &ast.ColumnPosition{Tp: ast.ColumnPositionAfter, RelativeColumn: &ast.ColumnName{Name: model.NewCIStr("c3")}}, 100)
	testCheckJobDone(c, d, job, true)

	t = testGetTable(c, d, s.dbInfo.ID, tblInfo.ID)
	c.Assert(table.FindCol(t.Cols(), "c4"), NotNil)

	i = int64(0)
	err = tables.IterRecords(t, ctx, t.Cols(),
		func(_ kv.Handle, data []types.Datum, cols []*table.Column) (bool, error) {
			c.Assert(data, HasLen, 4)
			c.Assert(data[0].GetInt64(), Equals, i)
			c.Assert(data[1].GetInt64(), Equals, 10*i)
			c.Assert(data[2].GetInt64(), Equals, 100*i)
			c.Assert(data[3].GetInt64(), Equals, int64(100))
			i++
			return true, nil
		})
	c.Assert(err, IsNil)
	c.Assert(i, Equals, int64(num))

	h, err := t.AddRecord(ctx, types.MakeDatums(11, 12, 13, 14))
	c.Assert(err, IsNil)
	err = ctx.NewTxn(context.Background())
	c.Assert(err, IsNil)
	values, err := tables.RowWithCols(t, ctx, h, t.Cols())
	c.Assert(err, IsNil)

	c.Assert(values, HasLen, 4)
	c.Assert(values[3].GetInt64(), Equals, int64(14))

	job = testDropColumn(c, ctx, d, s.dbInfo, tblInfo, "c4", false)
	testCheckJobDone(c, d, job, false)

	t = testGetTable(c, d, s.dbInfo.ID, tblInfo.ID)
	values, err = tables.RowWithCols(t, ctx, h, t.Cols())
	c.Assert(err, IsNil)

	c.Assert(values, HasLen, 3)
	c.Assert(values[2].GetInt64(), Equals, int64(13))

	job = testCreateColumn(c, ctx, d, s.dbInfo, tblInfo, "c4", &ast.ColumnPosition{Tp: ast.ColumnPositionNone}, 111)
	testCheckJobDone(c, d, job, true)

	t = testGetTable(c, d, s.dbInfo.ID, tblInfo.ID)
	values, err = tables.RowWithCols(t, ctx, h, t.Cols())
	c.Assert(err, IsNil)

	c.Assert(values, HasLen, 4)
	c.Assert(values[3].GetInt64(), Equals, int64(111))

	job = testCreateColumn(c, ctx, d, s.dbInfo, tblInfo, "c5", &ast.ColumnPosition{Tp: ast.ColumnPositionNone}, 101)
	testCheckJobDone(c, d, job, true)

	t = testGetTable(c, d, s.dbInfo.ID, tblInfo.ID)
	values, err = tables.RowWithCols(t, ctx, h, t.Cols())
	c.Assert(err, IsNil)

	c.Assert(values, HasLen, 5)
	c.Assert(values[4].GetInt64(), Equals, int64(101))

	job = testCreateColumn(c, ctx, d, s.dbInfo, tblInfo, "c6", &ast.ColumnPosition{Tp: ast.ColumnPositionFirst}, 202)
	testCheckJobDone(c, d, job, true)

	t = testGetTable(c, d, s.dbInfo.ID, tblInfo.ID)
	cols := t.Cols()
	c.Assert(cols, HasLen, 6)
	c.Assert(cols[0].Offset, Equals, 0)
	c.Assert(cols[0].Name.L, Equals, "c6")
	c.Assert(cols[1].Offset, Equals, 1)
	c.Assert(cols[1].Name.L, Equals, "c1")
	c.Assert(cols[2].Offset, Equals, 2)
	c.Assert(cols[2].Name.L, Equals, "c2")
	c.Assert(cols[3].Offset, Equals, 3)
	c.Assert(cols[3].Name.L, Equals, "c3")
	c.Assert(cols[4].Offset, Equals, 4)
	c.Assert(cols[4].Name.L, Equals, "c4")
	c.Assert(cols[5].Offset, Equals, 5)
	c.Assert(cols[5].Name.L, Equals, "c5")

	values, err = tables.RowWithCols(t, ctx, h, cols)
	c.Assert(err, IsNil)

	c.Assert(values, HasLen, 6)
	c.Assert(values[0].GetInt64(), Equals, int64(202))
	c.Assert(values[5].GetInt64(), Equals, int64(101))

	job = testDropColumn(c, ctx, d, s.dbInfo, tblInfo, "c2", false)
	testCheckJobDone(c, d, job, false)

	t = testGetTable(c, d, s.dbInfo.ID, tblInfo.ID)

	values, err = tables.RowWithCols(t, ctx, h, t.Cols())
	c.Assert(err, IsNil)
	c.Assert(values, HasLen, 5)
	c.Assert(values[0].GetInt64(), Equals, int64(202))
	c.Assert(values[4].GetInt64(), Equals, int64(101))

	job = testDropColumn(c, ctx, d, s.dbInfo, tblInfo, "c1", false)
	testCheckJobDone(c, d, job, false)

	job = testDropColumn(c, ctx, d, s.dbInfo, tblInfo, "c3", false)
	testCheckJobDone(c, d, job, false)

	job = testDropColumn(c, ctx, d, s.dbInfo, tblInfo, "c4", false)
	testCheckJobDone(c, d, job, false)

	job = testCreateIndex(c, ctx, d, s.dbInfo, tblInfo, false, "c5_idx", "c5")
	testCheckJobDone(c, d, job, true)

	job = testDropColumn(c, ctx, d, s.dbInfo, tblInfo, "c5", false)
	testCheckJobDone(c, d, job, false)

	testDropColumn(c, ctx, d, s.dbInfo, tblInfo, "c6", true)

	testDropTable(c, ctx, d, s.dbInfo, tblInfo)
}

func (s *testColumnSuite) checkColumnKVExist(ctx sessionctx.Context, t table.Table, handle kv.Handle, col *table.Column, columnValue interface{}, isExist bool) error {
	err := ctx.NewTxn(context.Background())
	if err != nil {
		return errors.Trace(err)
	}
	defer func() {
		if txn, err1 := ctx.Txn(true); err1 == nil {
			err = txn.Commit(context.Background())
			if err != nil {
				panic(err)
			}
		}
	}()
	key := tablecodec.EncodeRecordKey(t.RecordPrefix(), handle)
	txn, err := ctx.Txn(true)
	if err != nil {
		return errors.Trace(err)
	}
	data, err := txn.Get(context.TODO(), key)
	if !isExist {
		if terror.ErrorEqual(err, kv.ErrNotExist) {
			return nil
		}
	}
	if err != nil {
		return errors.Trace(err)
	}
	colMap := make(map[int64]*types.FieldType)
	colMap[col.ID] = &col.FieldType
	rowMap, err := tablecodec.DecodeRowToDatumMap(data, colMap, ctx.GetSessionVars().Location())
	if err != nil {
		return errors.Trace(err)
	}
	val, ok := rowMap[col.ID]
	if isExist {
		if !ok || val.GetValue() != columnValue {
			return errors.Errorf("%v is not equal to %v", val.GetValue(), columnValue)
		}
	} else {
		if ok {
			return errors.Errorf("column value should not exists")
		}
	}
	return nil
}

func (s *testColumnSuite) checkNoneColumn(ctx sessionctx.Context, d *ddl, tblInfo *model.TableInfo, handle kv.Handle, col *table.Column, columnValue interface{}) error {
	t, err := testGetTableWithError(d, s.dbInfo.ID, tblInfo.ID)
	if err != nil {
		return errors.Trace(err)
	}
	err = s.checkColumnKVExist(ctx, t, handle, col, columnValue, false)
	if err != nil {
		return errors.Trace(err)
	}
	err = s.testGetColumn(t, col.Name.L, false)
	if err != nil {
		return errors.Trace(err)
	}
	return nil
}

func (s *testColumnSuite) checkDeleteOnlyColumn(ctx sessionctx.Context, d *ddl, tblInfo *model.TableInfo, handle kv.Handle, col *table.Column, row []types.Datum, columnValue interface{}) error {
	t, err := testGetTableWithError(d, s.dbInfo.ID, tblInfo.ID)
	if err != nil {
		return errors.Trace(err)
	}
	err = ctx.NewTxn(context.Background())
	if err != nil {
		return errors.Trace(err)
	}
	i := int64(0)
	err = tables.IterRecords(t, ctx, t.Cols(), func(_ kv.Handle, data []types.Datum, cols []*table.Column) (bool, error) {
		if !reflect.DeepEqual(data, row) {
			return false, errors.Errorf("%v not equal to %v", data, row)
		}
		i++
		return true, nil
	})
	if err != nil {
		return errors.Trace(err)
	}
	if i != 1 {
		return errors.Errorf("expect 1, got %v", i)
	}
	err = s.checkColumnKVExist(ctx, t, handle, col, columnValue, false)
	if err != nil {
		return errors.Trace(err)
	}
	// Test add a new row.
	err = ctx.NewTxn(context.Background())
	if err != nil {
		return errors.Trace(err)
	}

	newRow := types.MakeDatums(int64(11), int64(22), int64(33))
	newHandle, err := t.AddRecord(ctx, newRow)
	if err != nil {
		return errors.Trace(err)
	}
	err = ctx.NewTxn(context.Background())
	if err != nil {
		return errors.Trace(err)
	}

	rows := [][]types.Datum{row, newRow}

	i = int64(0)
	err = tables.IterRecords(t, ctx, t.Cols(), func(_ kv.Handle, data []types.Datum, cols []*table.Column) (bool, error) {
		if !reflect.DeepEqual(data, rows[i]) {
			return false, errors.Errorf("%v not equal to %v", data, rows[i])
		}
		i++
		return true, nil
	})
	if err != nil {
		return errors.Trace(err)
	}
	if i != 2 {
		return errors.Errorf("expect 2, got %v", i)
	}

	err = s.checkColumnKVExist(ctx, t, handle, col, columnValue, false)
	if err != nil {
		return errors.Trace(err)
	}
	// Test remove a row.
	err = ctx.NewTxn(context.Background())
	if err != nil {
		return errors.Trace(err)
	}

	err = t.RemoveRecord(ctx, newHandle, newRow)
	if err != nil {
		return errors.Trace(err)
	}
	err = ctx.NewTxn(context.Background())
	if err != nil {
		return errors.Trace(err)
	}
	i = int64(0)
	err = tables.IterRecords(t, ctx, t.Cols(), func(_ kv.Handle, data []types.Datum, cols []*table.Column) (bool, error) {
		i++
		return true, nil
	})
	if err != nil {
		return errors.Trace(err)
	}

	if i != 1 {
		return errors.Errorf("expect 1, got %v", i)
	}
	err = s.checkColumnKVExist(ctx, t, newHandle, col, columnValue, false)
	if err != nil {
		return errors.Trace(err)
	}
	err = s.testGetColumn(t, col.Name.L, false)
	if err != nil {
		return errors.Trace(err)
	}
	return nil
}

func (s *testColumnSuite) checkWriteOnlyColumn(ctx sessionctx.Context, d *ddl, tblInfo *model.TableInfo, handle kv.Handle, col *table.Column, row []types.Datum, columnValue interface{}) error {
	t, err := testGetTableWithError(d, s.dbInfo.ID, tblInfo.ID)
	if err != nil {
		return errors.Trace(err)
	}
	err = ctx.NewTxn(context.Background())
	if err != nil {
		return errors.Trace(err)
	}

	i := int64(0)
	err = tables.IterRecords(t, ctx, t.Cols(), func(_ kv.Handle, data []types.Datum, cols []*table.Column) (bool, error) {
		if !reflect.DeepEqual(data, row) {
			return false, errors.Errorf("%v not equal to %v", data, row)
		}
		i++
		return true, nil
	})
	if err != nil {
		return errors.Trace(err)
	}
	if i != 1 {
		return errors.Errorf("expect 1, got %v", i)
	}

	err = s.checkColumnKVExist(ctx, t, handle, col, columnValue, false)
	if err != nil {
		return errors.Trace(err)
	}

	// Test add a new row.
	err = ctx.NewTxn(context.Background())
	if err != nil {
		return errors.Trace(err)
	}

	newRow := types.MakeDatums(int64(11), int64(22), int64(33))
	newHandle, err := t.AddRecord(ctx, newRow)
	if err != nil {
		return errors.Trace(err)
	}
	err = ctx.NewTxn(context.Background())
	if err != nil {
		return errors.Trace(err)
	}

	rows := [][]types.Datum{row, newRow}

	i = int64(0)
	err = tables.IterRecords(t, ctx, t.Cols(), func(_ kv.Handle, data []types.Datum, cols []*table.Column) (bool, error) {
		if !reflect.DeepEqual(data, rows[i]) {
			return false, errors.Errorf("%v not equal to %v", data, rows[i])
		}
		i++
		return true, nil
	})
	if err != nil {
		return errors.Trace(err)
	}
	if i != 2 {
		return errors.Errorf("expect 2, got %v", i)
	}

	err = s.checkColumnKVExist(ctx, t, newHandle, col, columnValue, true)
	if err != nil {
		return errors.Trace(err)
	}
	// Test remove a row.
	err = ctx.NewTxn(context.Background())
	if err != nil {
		return errors.Trace(err)
	}

	err = t.RemoveRecord(ctx, newHandle, newRow)
	if err != nil {
		return errors.Trace(err)
	}
	err = ctx.NewTxn(context.Background())
	if err != nil {
		return errors.Trace(err)
	}

	i = int64(0)
	err = tables.IterRecords(t, ctx, t.Cols(), func(_ kv.Handle, data []types.Datum, cols []*table.Column) (bool, error) {
		i++
		return true, nil
	})
	if err != nil {
		return errors.Trace(err)
	}
	if i != 1 {
		return errors.Errorf("expect 1, got %v", i)
	}

	err = s.checkColumnKVExist(ctx, t, newHandle, col, columnValue, false)
	if err != nil {
		return errors.Trace(err)
	}
	err = s.testGetColumn(t, col.Name.L, false)
	if err != nil {
		return errors.Trace(err)
	}
	return nil
}

func (s *testColumnSuite) checkReorganizationColumn(ctx sessionctx.Context, d *ddl, tblInfo *model.TableInfo, col *table.Column, row []types.Datum, columnValue interface{}) error {
	t, err := testGetTableWithError(d, s.dbInfo.ID, tblInfo.ID)
	if err != nil {
		return errors.Trace(err)
	}
	err = ctx.NewTxn(context.Background())
	if err != nil {
		return errors.Trace(err)
	}

	i := int64(0)
	err = tables.IterRecords(t, ctx, t.Cols(), func(_ kv.Handle, data []types.Datum, cols []*table.Column) (bool, error) {
		if !reflect.DeepEqual(data, row) {
			return false, errors.Errorf("%v not equal to %v", data, row)
		}
		i++
		return true, nil
	})
	if err != nil {
		return errors.Trace(err)
	}
	if i != 1 {
		return errors.Errorf("expect 1 got %v", i)
	}

	// Test add a new row.
	err = ctx.NewTxn(context.Background())
	if err != nil {
		return errors.Trace(err)
	}

	newRow := types.MakeDatums(int64(11), int64(22), int64(33))
	newHandle, err := t.AddRecord(ctx, newRow)
	if err != nil {
		return errors.Trace(err)
	}
	err = ctx.NewTxn(context.Background())
	if err != nil {
		return errors.Trace(err)
	}

	rows := [][]types.Datum{row, newRow}

	i = int64(0)
	err = tables.IterRecords(t, ctx, t.Cols(), func(_ kv.Handle, data []types.Datum, cols []*table.Column) (bool, error) {
		if !reflect.DeepEqual(data, rows[i]) {
			return false, errors.Errorf("%v not equal to %v", data, rows[i])
		}
		i++
		return true, nil
	})
	if err != nil {
		return errors.Trace(err)
	}
	if i != 2 {
		return errors.Errorf("expect 2, got %v", i)
	}

	err = s.checkColumnKVExist(ctx, t, newHandle, col, columnValue, true)
	if err != nil {
		return errors.Trace(err)
	}

	// Test remove a row.
	err = ctx.NewTxn(context.Background())
	if err != nil {
		return errors.Trace(err)
	}

	err = t.RemoveRecord(ctx, newHandle, newRow)
	if err != nil {
		return errors.Trace(err)
	}
	err = ctx.NewTxn(context.Background())
	if err != nil {
		return errors.Trace(err)
	}

	i = int64(0)
	err = tables.IterRecords(t, ctx, t.Cols(), func(_ kv.Handle, data []types.Datum, cols []*table.Column) (bool, error) {
		i++
		return true, nil
	})
	if err != nil {
		return errors.Trace(err)
	}
	if i != 1 {
		return errors.Errorf("expect 1, got %v", i)
	}
	err = s.testGetColumn(t, col.Name.L, false)
	if err != nil {
		return errors.Trace(err)
	}
	return nil
}

func (s *testColumnSuite) checkPublicColumn(ctx sessionctx.Context, d *ddl, tblInfo *model.TableInfo, newCol *table.Column, oldRow []types.Datum, columnValue interface{}) error {
	t, err := testGetTableWithError(d, s.dbInfo.ID, tblInfo.ID)
	if err != nil {
		return errors.Trace(err)
	}
	err = ctx.NewTxn(context.Background())
	if err != nil {
		return errors.Trace(err)
	}

	i := int64(0)
	updatedRow := append(oldRow, types.NewDatum(columnValue))
	err = tables.IterRecords(t, ctx, t.Cols(), func(_ kv.Handle, data []types.Datum, cols []*table.Column) (bool, error) {
		if !reflect.DeepEqual(data, updatedRow) {
			return false, errors.Errorf("%v not equal to %v", data, updatedRow)
		}
		i++
		return true, nil
	})
	if err != nil {
		return errors.Trace(err)
	}
	if i != 1 {
		return errors.Errorf("expect 1, got %v", i)
	}

	// Test add a new row.
	err = ctx.NewTxn(context.Background())
	if err != nil {
		return errors.Trace(err)
	}

	newRow := types.MakeDatums(int64(11), int64(22), int64(33), int64(44))
	handle, err := t.AddRecord(ctx, newRow)
	if err != nil {
		return errors.Trace(err)
	}
	err = ctx.NewTxn(context.Background())
	if err != nil {
		return errors.Trace(err)
	}

	rows := [][]types.Datum{updatedRow, newRow}

	i = int64(0)
<<<<<<< HEAD
	err = t.IterRecords(ctx, t.FirstKey(), t.Cols(), func(_ kv.Handle, data []types.Datum, cols []*table.Column) (bool, error) {
=======
	tables.IterRecords(t, ctx, t.Cols(), func(_ kv.Handle, data []types.Datum, cols []*table.Column) (bool, error) {
>>>>>>> 5b12f922
		if !reflect.DeepEqual(data, rows[i]) {
			return false, errors.Errorf("%v not equal to %v", data, rows[i])
		}
		i++
		return true, nil
	})
	if err != nil {
		return errors.Trace(err)
	}
	if i != 2 {
		return errors.Errorf("expect 2, got %v", i)
	}

	// Test remove a row.
	err = ctx.NewTxn(context.Background())
	if err != nil {
		return errors.Trace(err)
	}

	err = t.RemoveRecord(ctx, handle, newRow)
	if err != nil {
		return errors.Trace(err)
	}

	err = ctx.NewTxn(context.Background())
	if err != nil {
		return errors.Trace(err)
	}

	i = int64(0)
	err = tables.IterRecords(t, ctx, t.Cols(), func(_ kv.Handle, data []types.Datum, cols []*table.Column) (bool, error) {
		if !reflect.DeepEqual(data, updatedRow) {
			return false, errors.Errorf("%v not equal to %v", data, updatedRow)
		}
		i++
		return true, nil
	})
	if err != nil {
		return errors.Trace(err)
	}
	if i != 1 {
		return errors.Errorf("expect 1, got %v", i)
	}

	err = s.testGetColumn(t, newCol.Name.L, true)
	if err != nil {
		return errors.Trace(err)
	}
	return nil
}

func (s *testColumnSuite) checkAddColumn(state model.SchemaState, d *ddl, tblInfo *model.TableInfo, handle kv.Handle, newCol *table.Column, oldRow []types.Datum, columnValue interface{}) error {
	ctx := testNewContext(d)
	var err error
	switch state {
	case model.StateNone:
		err = errors.Trace(s.checkNoneColumn(ctx, d, tblInfo, handle, newCol, columnValue))
	case model.StateDeleteOnly:
		err = errors.Trace(s.checkDeleteOnlyColumn(ctx, d, tblInfo, handle, newCol, oldRow, columnValue))
	case model.StateWriteOnly:
		err = errors.Trace(s.checkWriteOnlyColumn(ctx, d, tblInfo, handle, newCol, oldRow, columnValue))
	case model.StateWriteReorganization, model.StateDeleteReorganization:
		err = errors.Trace(s.checkReorganizationColumn(ctx, d, tblInfo, newCol, oldRow, columnValue))
	case model.StatePublic:
		err = errors.Trace(s.checkPublicColumn(ctx, d, tblInfo, newCol, oldRow, columnValue))
	}
	return err
}

func (s *testColumnSuite) testGetColumn(t table.Table, name string, isExist bool) error {
	col := table.FindCol(t.Cols(), name)
	if isExist {
		if col == nil {
			return errors.Errorf("column should not be nil")
		}
	} else {
		if col != nil {
			return errors.Errorf("column should be nil")
		}
	}
	return nil
}

func (s *testColumnSuite) TestAddColumn(c *C) {
	d := testNewDDLAndStart(
		context.Background(),
		c,
		WithStore(s.store),
		WithLease(testLease),
	)
	tblInfo := testTableInfo(c, d, "t", 3)
	ctx := testNewContext(d)

	err := ctx.NewTxn(context.Background())
	c.Assert(err, IsNil)

	testCreateTable(c, ctx, d, s.dbInfo, tblInfo)
	t := testGetTable(c, d, s.dbInfo.ID, tblInfo.ID)

	oldRow := types.MakeDatums(int64(1), int64(2), int64(3))
	handle, err := t.AddRecord(ctx, oldRow)
	c.Assert(err, IsNil)

	txn, err := ctx.Txn(true)
	c.Assert(err, IsNil)
	err = txn.Commit(context.Background())
	c.Assert(err, IsNil)

	newColName := "c4"
	defaultColValue := int64(4)

	var mu sync.Mutex
	var hookErr error
	checkOK := false

	tc := &TestDDLCallback{}
	tc.onJobUpdated = func(job *model.Job) {
		mu.Lock()
		defer mu.Unlock()
		if checkOK {
			return
		}

		t, err1 := testGetTableWithError(d, s.dbInfo.ID, tblInfo.ID)
		if err1 != nil {
			hookErr = errors.Trace(err1)
			return
		}
		newCol := table.FindCol(t.(*tables.TableCommon).Columns, newColName)
		if newCol == nil {
			return
		}

		err1 = s.checkAddColumn(newCol.State, d, tblInfo, handle, newCol, oldRow, defaultColValue)
		if err1 != nil {
			hookErr = errors.Trace(err1)
			return
		}

		if newCol.State == model.StatePublic {
			checkOK = true
		}
	}

	d.SetHook(tc)

	job := testCreateColumn(c, ctx, d, s.dbInfo, tblInfo, newColName, &ast.ColumnPosition{Tp: ast.ColumnPositionNone}, defaultColValue)

	testCheckJobDone(c, d, job, true)
	mu.Lock()
	hErr := hookErr
	ok := checkOK
	mu.Unlock()
	c.Assert(errors.ErrorStack(hErr), Equals, "")
	c.Assert(ok, IsTrue)

	err = ctx.NewTxn(context.Background())
	c.Assert(err, IsNil)

	job = testDropTable(c, ctx, d, s.dbInfo, tblInfo)
	testCheckJobDone(c, d, job, false)

	txn, err = ctx.Txn(true)
	c.Assert(err, IsNil)
	err = txn.Commit(context.Background())
	c.Assert(err, IsNil)

	err = d.Stop()
	c.Assert(err, IsNil)
}

func (s *testColumnSuite) TestAddColumns(c *C) {
	d := testNewDDLAndStart(
		context.Background(),
		c,
		WithStore(s.store),
		WithLease(testLease),
	)
	tblInfo := testTableInfo(c, d, "t", 3)
	ctx := testNewContext(d)

	err := ctx.NewTxn(context.Background())
	c.Assert(err, IsNil)

	testCreateTable(c, ctx, d, s.dbInfo, tblInfo)
	t := testGetTable(c, d, s.dbInfo.ID, tblInfo.ID)

	oldRow := types.MakeDatums(int64(1), int64(2), int64(3))
	handle, err := t.AddRecord(ctx, oldRow)
	c.Assert(err, IsNil)

	txn, err := ctx.Txn(true)
	c.Assert(err, IsNil)
	err = txn.Commit(context.Background())
	c.Assert(err, IsNil)

	newColNames := []string{"c4,c5,c6"}
	positions := make([]*ast.ColumnPosition, 3)
	for i := range positions {
		positions[i] = &ast.ColumnPosition{Tp: ast.ColumnPositionNone}
	}
	defaultColValue := int64(4)

	var mu sync.Mutex
	var hookErr error
	checkOK := false

	tc := &TestDDLCallback{}
	tc.onJobUpdated = func(job *model.Job) {
		mu.Lock()
		defer mu.Unlock()
		if checkOK {
			return
		}

		t, err1 := testGetTableWithError(d, s.dbInfo.ID, tblInfo.ID)
		if err1 != nil {
			hookErr = errors.Trace(err1)
			return
		}
		for _, newColName := range newColNames {
			newCol := table.FindCol(t.(*tables.TableCommon).Columns, newColName)
			if newCol == nil {
				return
			}

			err1 = s.checkAddColumn(newCol.State, d, tblInfo, handle, newCol, oldRow, defaultColValue)
			if err1 != nil {
				hookErr = errors.Trace(err1)
				return
			}

			if newCol.State == model.StatePublic {
				checkOK = true
			}
		}
	}

	d.SetHook(tc)

	job := testCreateColumns(c, ctx, d, s.dbInfo, tblInfo, newColNames, positions, defaultColValue)

	testCheckJobDone(c, d, job, true)
	mu.Lock()
	hErr := hookErr
	ok := checkOK
	mu.Unlock()
	c.Assert(errors.ErrorStack(hErr), Equals, "")
	c.Assert(ok, IsTrue)

	job = testDropTable(c, ctx, d, s.dbInfo, tblInfo)
	testCheckJobDone(c, d, job, false)
	err = d.Stop()
	c.Assert(err, IsNil)
}

func (s *testColumnSuite) TestDropColumn(c *C) {
	d := testNewDDLAndStart(
		context.Background(),
		c,
		WithStore(s.store),
		WithLease(testLease),
	)
	tblInfo := testTableInfo(c, d, "t2", 4)
	ctx := testNewContext(d)

	err := ctx.NewTxn(context.Background())
	c.Assert(err, IsNil)

	testCreateTable(c, ctx, d, s.dbInfo, tblInfo)
	t := testGetTable(c, d, s.dbInfo.ID, tblInfo.ID)

	colName := "c4"
	defaultColValue := int64(4)
	row := types.MakeDatums(int64(1), int64(2), int64(3))
	_, err = t.AddRecord(ctx, append(row, types.NewDatum(defaultColValue)))
	c.Assert(err, IsNil)

	txn, err := ctx.Txn(true)
	c.Assert(err, IsNil)
	err = txn.Commit(context.Background())
	c.Assert(err, IsNil)

	checkOK := false
	var hookErr error
	var mu sync.Mutex

	tc := &TestDDLCallback{}
	tc.onJobUpdated = func(job *model.Job) {
		mu.Lock()
		defer mu.Unlock()
		if checkOK {
			return
		}
		t, err1 := testGetTableWithError(d, s.dbInfo.ID, tblInfo.ID)
		if err1 != nil {
			hookErr = errors.Trace(err1)
			return
		}
		col := table.FindCol(t.(*tables.TableCommon).Columns, colName)
		if col == nil {
			checkOK = true
			return
		}
	}

	d.SetHook(tc)

	job := testDropColumn(c, ctx, d, s.dbInfo, tblInfo, colName, false)
	testCheckJobDone(c, d, job, false)
	mu.Lock()
	hErr := hookErr
	ok := checkOK
	mu.Unlock()
	c.Assert(hErr, IsNil)
	c.Assert(ok, IsTrue)

	err = ctx.NewTxn(context.Background())
	c.Assert(err, IsNil)

	job = testDropTable(c, ctx, d, s.dbInfo, tblInfo)
	testCheckJobDone(c, d, job, false)

	txn, err = ctx.Txn(true)
	c.Assert(err, IsNil)
	err = txn.Commit(context.Background())
	c.Assert(err, IsNil)

	err = d.Stop()
	c.Assert(err, IsNil)
}

func (s *testColumnSuite) TestDropColumns(c *C) {
	d := testNewDDLAndStart(
		context.Background(),
		c,
		WithStore(s.store),
		WithLease(testLease),
	)
	tblInfo := testTableInfo(c, d, "t2", 4)
	ctx := testNewContext(d)

	err := ctx.NewTxn(context.Background())
	c.Assert(err, IsNil)

	testCreateTable(c, ctx, d, s.dbInfo, tblInfo)
	t := testGetTable(c, d, s.dbInfo.ID, tblInfo.ID)

	colNames := []string{"c3", "c4"}
	defaultColValue := int64(4)
	row := types.MakeDatums(int64(1), int64(2), int64(3))
	_, err = t.AddRecord(ctx, append(row, types.NewDatum(defaultColValue)))
	c.Assert(err, IsNil)

	txn, err := ctx.Txn(true)
	c.Assert(err, IsNil)
	err = txn.Commit(context.Background())
	c.Assert(err, IsNil)

	checkOK := false
	var hookErr error
	var mu sync.Mutex

	tc := &TestDDLCallback{}
	tc.onJobUpdated = func(job *model.Job) {
		mu.Lock()
		defer mu.Unlock()
		if checkOK {
			return
		}
		t, err1 := testGetTableWithError(d, s.dbInfo.ID, tblInfo.ID)
		if err1 != nil {
			hookErr = errors.Trace(err1)
			return
		}
		for _, colName := range colNames {
			col := table.FindCol(t.(*tables.TableCommon).Columns, colName)
			if col == nil {
				checkOK = true
				return
			}
		}
	}

	d.SetHook(tc)

	job := testDropColumns(c, ctx, d, s.dbInfo, tblInfo, colNames, false)
	testCheckJobDone(c, d, job, false)
	mu.Lock()
	hErr := hookErr
	ok := checkOK
	mu.Unlock()
	c.Assert(hErr, IsNil)
	c.Assert(ok, IsTrue)

	job = testDropTable(c, ctx, d, s.dbInfo, tblInfo)
	testCheckJobDone(c, d, job, false)
	err = d.Stop()
	c.Assert(err, IsNil)
}

func (s *testColumnSuite) TestModifyColumn(c *C) {
	d := testNewDDLAndStart(
		context.Background(),
		c,
		WithStore(s.store),
		WithLease(testLease),
	)
	ctx := testNewContext(d)
	defer func() {
		err := d.Stop()
		c.Assert(err, IsNil)
	}()
	tests := []struct {
		origin string
		to     string
		err    error
	}{
		{"int", "bigint", nil},
		{"int", "int unsigned", errUnsupportedModifyColumn.GenWithStackByArgs("can't change unsigned integer to signed or vice versa, and tidb_enable_change_column_type is false")},
		{"varchar(10)", "text", nil},
		{"varbinary(10)", "blob", nil},
		{"text", "blob", errUnsupportedModifyCharset.GenWithStackByArgs("charset from utf8mb4 to binary")},
		{"varchar(10)", "varchar(8)", errUnsupportedModifyColumn.GenWithStackByArgs("length 8 is less than origin 10, and tidb_enable_change_column_type is false")},
		{"varchar(10)", "varchar(11)", nil},
		{"varchar(10) character set utf8 collate utf8_bin", "varchar(10) character set utf8", nil},
		{"decimal(2,1)", "decimal(3,2)", errUnsupportedModifyColumn.GenWithStackByArgs("decimal change from decimal(2, 1) to decimal(3, 2), and tidb_enable_change_column_type is false")},
		{"decimal(2,1)", "decimal(2,2)", errUnsupportedModifyColumn.GenWithStackByArgs("decimal change from decimal(2, 1) to decimal(2, 2), and tidb_enable_change_column_type is false")},
		{"decimal(2,1)", "decimal(2,1)", nil},
		{"decimal(2,1)", "int", errUnsupportedModifyColumn.GenWithStackByArgs("type int(11) not match origin decimal(2,1), and tidb_enable_change_column_type is false")},
		{"decimal", "int", errUnsupportedModifyColumn.GenWithStackByArgs("type int(11) not match origin decimal(10,0), and tidb_enable_change_column_type is false")},
		{"decimal(2,1)", "bigint", errUnsupportedModifyColumn.GenWithStackByArgs("type bigint(20) not match origin decimal(2,1), and tidb_enable_change_column_type is false")},
	}
	for _, tt := range tests {
		ftA := s.colDefStrToFieldType(c, tt.origin)
		ftB := s.colDefStrToFieldType(c, tt.to)
		err := checkModifyTypes(ctx, ftA, ftB, false)
		if err == nil {
			c.Assert(tt.err, IsNil, Commentf("origin:%v, to:%v", tt.origin, tt.to))
		} else {
			c.Assert(err.Error(), Equals, tt.err.Error())
		}
	}
}

func (s *testColumnSuite) colDefStrToFieldType(c *C, str string) *types.FieldType {
	sqlA := "alter table t modify column a " + str
	stmt, err := parser.New().ParseOneStmt(sqlA, "", "")
	c.Assert(err, IsNil)
	colDef := stmt.(*ast.AlterTableStmt).Specs[0].NewColumns[0]
	chs, coll := charset.GetDefaultCharsetAndCollate()
	col, _, err := buildColumnAndConstraint(nil, 0, colDef, nil, chs, coll)
	c.Assert(err, IsNil)
	return &col.FieldType
}

func (s *testColumnSuite) TestFieldCase(c *C) {
	var fields = []string{"field", "Field"}
	colObjects := make([]*model.ColumnInfo, len(fields))
	for i, name := range fields {
		colObjects[i] = &model.ColumnInfo{
			Name: model.NewCIStr(name),
		}
	}
	err := checkDuplicateColumn(colObjects)
	c.Assert(err.Error(), Equals, infoschema.ErrColumnExists.GenWithStackByArgs("Field").Error())
}

func (s *testColumnSuite) TestAutoConvertBlobTypeByLength(c *C) {
	d := testNewDDLAndStart(
		context.Background(),
		c,
		WithStore(s.store),
		WithLease(testLease),
	)
	// Close the customized ddl(worker goroutine included) after the test is finished, otherwise, it will
	// cause go routine in TiDB leak test.
	defer func() {
		err := d.Stop()
		c.Assert(err, IsNil)
	}()

	sql := fmt.Sprintf("create table t0(c0 Blob(%d), c1 Blob(%d), c2 Blob(%d), c3 Blob(%d))",
		tinyBlobMaxLength-1, blobMaxLength-1, mediumBlobMaxLength-1, longBlobMaxLength-1)
	stmt, err := parser.New().ParseOneStmt(sql, "", "")
	c.Assert(err, IsNil)
	tblInfo, err := BuildTableInfoFromAST(stmt.(*ast.CreateTableStmt))
	c.Assert(err, IsNil)
	genIDs, err := d.genGlobalIDs(1)
	c.Assert(err, IsNil)
	tblInfo.ID = genIDs[0]

	ctx := testNewContext(d)
	err = ctx.NewTxn(context.Background())
	c.Assert(err, IsNil)
	testCreateTable(c, ctx, d, s.dbInfo, tblInfo)
	t := testGetTable(c, d, s.dbInfo.ID, tblInfo.ID)

	c.Assert(t.Cols()[0].Tp, Equals, mysql.TypeTinyBlob)
	c.Assert(t.Cols()[0].Flen, Equals, tinyBlobMaxLength)
	c.Assert(t.Cols()[1].Tp, Equals, mysql.TypeBlob)
	c.Assert(t.Cols()[1].Flen, Equals, blobMaxLength)
	c.Assert(t.Cols()[2].Tp, Equals, mysql.TypeMediumBlob)
	c.Assert(t.Cols()[2].Flen, Equals, mediumBlobMaxLength)
	c.Assert(t.Cols()[3].Tp, Equals, mysql.TypeLongBlob)
	c.Assert(t.Cols()[3].Flen, Equals, longBlobMaxLength)

	oldRow := types.MakeDatums([]byte("a"), []byte("a"), []byte("a"), []byte("a"))
	_, err = t.AddRecord(ctx, oldRow)
	c.Assert(err, IsNil)

	txn, err := ctx.Txn(true)
	c.Assert(err, IsNil)
	err = txn.Commit(context.Background())
	c.Assert(err, IsNil)
}<|MERGE_RESOLUTION|>--- conflicted
+++ resolved
@@ -750,11 +750,7 @@
 	rows := [][]types.Datum{updatedRow, newRow}
 
 	i = int64(0)
-<<<<<<< HEAD
-	err = t.IterRecords(ctx, t.FirstKey(), t.Cols(), func(_ kv.Handle, data []types.Datum, cols []*table.Column) (bool, error) {
-=======
-	tables.IterRecords(t, ctx, t.Cols(), func(_ kv.Handle, data []types.Datum, cols []*table.Column) (bool, error) {
->>>>>>> 5b12f922
+	err = tables.IterRecords(t, ctx, t.Cols(), func(_ kv.Handle, data []types.Datum, cols []*table.Column) (bool, error) {
 		if !reflect.DeepEqual(data, rows[i]) {
 			return false, errors.Errorf("%v not equal to %v", data, rows[i])
 		}
